from compas.geometry import Frame
from compas.geometry.transformations.transformation import Transformation


class ObjectState(object):
    """ Base class of a state object.
    Note that the State object should exist in a state dictionary where the key refers to an object id.

    `State.current_frame`
    - A frame describing the loaction of an object. `None` can be used to represent an un-transformed state.

    `State.kinematic_config`
    - A dictionary to describe the kinematic configuration of a RobotModel or ToolModel (such as Clamp and Gripper)
    - The dictionary uses `joint names` as keys and `values` in degrees or millimeters.
    - `None` can be used for Beams and Env Objects that does not have kinematic state

    `State.attached_to_robot`
    - Bool value describing if an object is attached to the robot.
    - Note that the ToolChanger is always attached to the robot's flange. (Level 1)
    - Gripper or Clamp can be attached to a robot's ToolChanger. (Level 2)
    - Beam can only be attached to a Gripper or Clamp (Level 3)

    `State.attached_to_joint`
    - joint_id tuple[str,str] describing if a Clamp is hanging onto a beam passively.
    - This is used when a Clamp is left at a Beam or if a Screwdriver is attached to a flying Beam


    """

    def __init__(self):
        self.current_frame = None  # type: Frame
        self.kinematic_config = None  # type: ignore
        self.attached_to_robot = False  # type: bool
        self.attached_to_joint = None  # type: tuple[str,str]

    def to_data(self):
        """Simpliest way to get this class serialized.
        """
        return self.data

    @classmethod
    def from_data(cls, data):
        """Construct a Movement from structured data. Subclass must add their properity to
        the data properity.
        """
        state = cls()
        state.data = data
        return state

    @property
    def data(self):
        data = {
            'current_frame': self.current_frame,
            'kinematic_config': self.kinematic_config,
            'attached_to_robot': self.attached_to_robot,
            'attached_to_joint': self.attached_to_joint,
        }
        return data

    @data.setter
    def data(self, data):
<<<<<<< HEAD
        self.current_frame = data['current_frame']
        self.kinematic_config = data['kinematic_config']
        self.attached_to_robot = data['attached_to_robot']
        self.attached_to_joint = data['attached_to_joint']

    def __str__(self):
        return "State: frame: {} | config: {} | attached to robot: {} | attached to joint: {}".format(
            self.current_frame, self.kinematic_config, self.attached_to_robot, self.attached_to_joint)
=======
        self.current_frame = data.get('current_frame', None)
        self.kinematic_config = data.get('kinematic_config', None)
        self.attached_to_robot = data.get('attached_to_robot', False)
        self.attached_to_joint = data.get('attached_to_joint', None)


def get_object_from_flange(object_states, object_id):
    flange_frame = object_states['robot'].current_frame
    object_frame = object_states[object_id].current_frame
    world_from_flange = Transformation.from_frame(flange_frame)
    world_from_object = Transformation.from_frame(object_frame)

    return world_from_object.inverse() * world_from_flange
>>>>>>> f370ff7c
<|MERGE_RESOLUTION|>--- conflicted
+++ resolved
@@ -59,20 +59,14 @@
 
     @data.setter
     def data(self, data):
-<<<<<<< HEAD
-        self.current_frame = data['current_frame']
-        self.kinematic_config = data['kinematic_config']
-        self.attached_to_robot = data['attached_to_robot']
-        self.attached_to_joint = data['attached_to_joint']
+        self.current_frame = data.get('current_frame', None)
+        self.kinematic_config = data.get('kinematic_config', None)
+        self.attached_to_robot = data.get('attached_to_robot', False)
+        self.attached_to_joint = data.get('attached_to_joint', None)
 
     def __str__(self):
         return "State: frame: {} | config: {} | attached to robot: {} | attached to joint: {}".format(
             self.current_frame, self.kinematic_config, self.attached_to_robot, self.attached_to_joint)
-=======
-        self.current_frame = data.get('current_frame', None)
-        self.kinematic_config = data.get('kinematic_config', None)
-        self.attached_to_robot = data.get('attached_to_robot', False)
-        self.attached_to_joint = data.get('attached_to_joint', None)
 
 
 def get_object_from_flange(object_states, object_id):
@@ -81,5 +75,4 @@
     world_from_flange = Transformation.from_frame(flange_frame)
     world_from_object = Transformation.from_frame(object_frame)
 
-    return world_from_object.inverse() * world_from_flange
->>>>>>> f370ff7c
+    return world_from_object.inverse() * world_from_flange