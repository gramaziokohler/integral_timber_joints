--- conflicted
+++ resolved
@@ -99,13 +99,8 @@
     def __init__(self, target_frame=None, attached_tool_id=None, attached_beam_id=None, planning_priority=0, operator_stop_before="",
         operator_stop_after="", speed_type="", target_configuration=None, tag=None):
         # type: (Frame, str, str, int, str, str, str, Configuration, str) -> RoboticMovement
-<<<<<<< HEAD
-        Movement.__init__(self, operator_stop_before=operator_stop_before,
-                          operator_stop_after=operator_stop_after, planning_priority=planning_priority, tag=tag)
-=======
         Movement.__init__(self, operator_stop_before=operator_stop_before, operator_stop_after=operator_stop_after,
             planning_priority=planning_priority, tag=tag)
->>>>>>> 8fffc242
         self.target_frame = target_frame  # type: Frame
         self.attached_tool_id = attached_tool_id  # type: Optional[str]
         self.attached_beam_id = attached_beam_id  # type: Optional[str]
@@ -114,11 +109,8 @@
         # type: Optional[Configuration] # Optional configuration for the target, when set,
         # will be passed to state and eventually path planner.
         self.target_configuration = target_configuration
-<<<<<<< HEAD
+        self.tag = tag or "Generic Robotic Movement"
         self.allowed_collision_matrix = [] # type: list(tuple(str,str))
-=======
-        self.tag = tag or "Generic Robotic Movement"
->>>>>>> 8fffc242
 
     @property
     def data(self):
@@ -308,18 +300,10 @@
 
 class RoboticClampSyncLinearMovement(RoboticMovement, ClampsJawMovement):
 
-<<<<<<< HEAD
-    def __init__(self, target_frame=None, attached_tool_id=None, attached_beam_id=None, jaw_positions=[], clamp_ids=[], planning_priority=1, speed_type="", tag="Robot and Clamp Sync Move"):
-        RoboticMovement.__init__(self, target_frame, attached_tool_id, attached_beam_id,
-                                 planning_priority=planning_priority, speed_type=speed_type, tag=tag)
-        ClampsJawMovement.__init__(self, jaw_positions, clamp_ids,
-                                   planning_priority=planning_priority, speed_type=speed_type, tag=tag)
-=======
     def __init__(self, target_frame=None, attached_tool_id=None, attached_beam_id=None, jaw_positions=[], clamp_ids=[], planning_priority=1, speed_type="", tag=None):
         tag = tag or "Robot and Clamp Sync Move"
         RoboticMovement.__init__(self, target_frame, attached_tool_id, attached_beam_id, planning_priority=planning_priority, speed_type=speed_type, tag=tag)
         ClampsJawMovement.__init__(self, jaw_positions, clamp_ids, planning_priority=planning_priority, speed_type=speed_type, tag=tag)
->>>>>>> 8fffc242
 
     @property
     def data(self):
