--- conflicted
+++ resolved
@@ -70,7 +70,7 @@
         [description]
     """
     options = options or {}
-    gantry_attempts = options.get('gantry_attempts') or 1000
+    gantry_attempts = options.get('gantry_attempts') or 5000
     debug = options.get('debug', False)
     include_env = options.get('include_env', True)
     reinit_tool = options.get('reinit_tool', False)
@@ -174,7 +174,6 @@
                     object_frame.point *= scale
 
                     # * sample from a ball near the pose
-<<<<<<< HEAD
                     gantry_base_gen_fn = gantry_base_generator(client, robot, flange_frame, reachable_range=reachable_range, scale=1.0)
                     with HideOutput():
                         for _, base_conf in zip(range(gantry_attempts), gantry_base_gen_fn):
@@ -185,22 +184,6 @@
                                 break
                         else:
                             raise RuntimeError('no attach conf found for {} after {} attempts.'.format(object_state, gantry_attempts))
-=======
-                    base_gen_fn = uniform_pose_generator(robot_uid, flange_pose, reachable_range=reachable_range)
-                    for _ in range(5000):
-                        # TODO a more formal gantry_base_from_world_base
-                        x, y, yaw = next(base_gen_fn)
-                        y *= -1
-                        z, = gantry_z_sample_fn()
-                        gantry_xyz_vals = [x,y,z]
-                        client.set_robot_configuration(robot, Configuration(gantry_xyz_vals, gantry_arm_joint_types, sorted_gantry_joint_names))
-                        conf = client.inverse_kinematics(robot, flange_frame, group=GANTRY_ARM_GROUP,
-                            options={'avoid_collisions' : False})
-                        if conf is not None:
-                            break
-                    else:
-                        raise RuntimeError('no attach conf found for {} after {} attempts.'.format(object_state, gantry_attempts))
->>>>>>> df87c1a6
                     client.set_robot_configuration(robot, conf)
                     # wait_if_gui('Conf set for attachment')
 
